--- conflicted
+++ resolved
@@ -28,7 +28,6 @@
 
 compile: false # compile model for faster training with pytorch 2.0
 augmentation_mode: "baseline" # augmetation mode, either baseline or advanced
-<<<<<<< HEAD
 mm: 0.99 # momentum for moving average of target encoder
 warmup_steps: 100 # number of warmup steps
 total_steps: 2000 # total number of training steps
@@ -36,13 +35,6 @@
 drop_edge_p2: 0.3 # drop edge probability for second augmentation
 drop_feat_p1: 0.3 # drop feature probability for first augmentation
 drop_feat_p2: 0.3 # drop feature probability for second augmentation
-=======
-mm: 0.92 # momentum for moving average of target encoder
-drop_edge_p1: 0.1 # drop edge probability for first augmentation
-drop_edge_p2: 0.1 # drop edge probability for second augmentation
-drop_feat_p1: 0.1 # drop feature probability for first augmentation
-drop_feat_p2: 0.1 # drop feature probability for second augmentation
->>>>>>> a98b7e49
 mu: 0.5 # hyperparameter for the graph augmentation
 spatial_regularization_strength: 0.0 # hyperparameter for the spatial regularization
 node_subset_sz: 5000 # number of nodes to sample for accelerated spatial regularization
