import csv
import os
from typing import Any, Dict, List, Tuple

import scanpy as sc
import torch
from lightning import LightningModule
from torch.nn.functional import cosine_similarity
from torchmetrics import MeanMetric
from torchmetrics.clustering import (
    AdjustedRandScore,
    CompletenessScore,
    HomogeneityScore,
    NormalizedMutualInfoScore,
)

from src.utils.clustering_utils import set_leiden_resolution
from src.utils.graph_augmentations import get_graph_augmentation
<<<<<<< HEAD
from src.utils.schedulers import MomentumScheduler, WarmupScheduler
=======
from src.utils.schedulers import CosineDecayScheduler
>>>>>>> a98b7e49

# TODO: add CosineSimilarityScheduler as lr and mm scheduler (including warmup steps and so on)
# TODO: file path to data dir in test step (make as config)


class BGRLLitModule(LightningModule):
    """
    A PyTorch Lightning module for training the BGRL (Bootstrap Graph Representation Learning) model.

    This module implements the training logic for the BGRL model, which is designed for self-supervised
    learning on graph data. It uses an online encoder and a target encoder, with the target encoder
    updated using a momentum-based moving average. The module also supports graph augmentations and
    cosine similarity loss for training.

    Key Features:
    - Implements the `training_step` method for a si
    ngle training step.
    - Supports learning rate and momentum scheduling.
    - Logs training metrics such as loss.
    - Configures optimizers and learning rate schedulers.

    Docs:
        https://lightning.ai/docs/pytorch/latest/common/lightning_module.html
    """

    def __init__(
        self,
        net: torch.nn.Module,
        optimizer: torch.optim.Optimizer,
        scheduler: torch.optim.lr_scheduler,
        compile: bool,
        augmentation_mode: str = "baseline",
        mm: int = 0.99,
        spatial_regularization_strength: float = 0.0,
        node_subset_sz: int = 5000,
        drop_edge_p1: float = 0.1,
        drop_edge_p2: float = 0.1,
        drop_feat_p1: float = 0.1,
        drop_feat_p2: float = 0.1,
        mu: float = 0.2,
        p_lambda: float = 0.5,
        processed_dir: str = "data/domain/processed/",
    ) -> None:
        """
        Initialize the BGRLLitModule.

        Parameters:
        ----------
        model : torch.nn.Module
            The BGRL model to train.
        optimizer : torch.optim.Optimizer
            The optimizer to use for training.
        scheduler : torch.optim.lr_scheduler
            The learning rate scheduler to use for training.
        compile : bool
            Whether to use Torch's `torch.compile` for model compilation.
        augmentation_mode : str, optional
            The graph augmentation mode to use. Default is "baseline".
        mm : float, optional
            Momentum for the target network updates. Default is 0.99.
        spatial_regularization_strength : float, optional
            Strength of the spatial regularization term. Default is 0.0.
        node_subset_sz : int, optional
            Size of the node subset for spatial regularization. Default is 5000.
        drop_edge_p1 : float, optional
            Dropout probability for edges in the first view. Default is 0.0.
        drop_edge_p2 : float, optional
            Dropout probability for edges in the second view. Default is 0.0.
        drop_feat_p1 : float, optional
            Dropout probability for features in the first view. Default is 0.0.
        drop_feat_p2 : float, optional
            Dropout probability for features in the second view. Default is 0.0.
        mu : float, optional
            The parameter for the graph augmentation. Default is 0.2.
        p_lambda : float, optional
            The parameter for the graph augmentation. Default is 0.5.
        num_iterations : int, optional
            Total number of training iterations. Default is 1e5.
        """
        super().__init__()
        self.save_hyperparameters(logger=False)

        # initialize the BGRL model
        self.net = net

        # loss function
        self.criterion = self.cosine_similarity_loss

        # loss metrics (only calculated during training)
        self.train_loss = MeanMetric()

        # test metrics (only calculated during testing)
        self.test_nmi = NormalizedMutualInfoScore()
        self.test_ars = AdjustedRandScore()
        self.test_homogeneity = HomogeneityScore()
        self.test_completeness = CompletenessScore()
        self.test_outputs = []

    def forward(
        self,
        online_x: torch.Tensor,
        online_edge_index: torch.Tensor,
        online_edge_weight: torch.Tensor,
        target_x: torch.Tensor,
        target_edge_index: torch.Tensor,
        target_edge_weight: torch.Tensor,
    ) -> Tuple[torch.Tensor, torch.Tensor]:
        """
        Perform a forward pass through the BGRL model.

        Parameters:
        ----------
        online_x : torch.Tensor
            Input graph for the online encoder.
        target_x : torch.Tensor
            Input graph for the target encoder.

        Returns:
        -------
        Tuple[torch.Tensor, torch.Tensor]
            A tuple containing:
            - online_q: The predictions from the online network.
            - target_y: The target embeddings from the target network.
        """
        return self.net(
            online_x,
            online_edge_index,
            online_edge_weight,
            target_x,
            target_edge_index,
            target_edge_weight,
        )

    def cosine_similarity_loss(self, online_q1, target_y2, online_q2, target_y1):
        """
        Compute the cosine similarity loss for the BGRL method.

        Parameters:
        ----------
        online_q1 : torch.Tensor
            Predictions from the online network for the first view.
        target_y2 : torch.Tensor
            Target embeddings for the second view.
        online_q2 : torch.Tensor
            Predictions from the online network for the second view.
        target_y1 : torch.Tensor
            Target embeddings for the first view.

        Returns:
        -------
        torch.Tensor
            The cosine similarity loss.
        """
        loss = (
            2
            - cosine_similarity(online_q1, target_y2.detach(), dim=-1).mean()
            - cosine_similarity(online_q2, target_y1.detach(), dim=-1).mean()
        )
        return loss

    def training_step(
        self, batch: Tuple[torch.Tensor, torch.Tensor], batch_idx: int
    ) -> torch.Tensor:
        """
        Perform a single training step.

        This method applies graph augmentations, computes the forward pass, calculates the loss,
        and updates the target network.

        Parameters:
        ----------
        batch : Tuple[torch.Tensor, torch.Tensor]
            A batch of input data.
        batch_idx : int
            The index of the batch.

        Returns:
        -------
        torch.Tensor
            The training loss for the batch.
        """
        transform1 = get_graph_augmentation(
            self.hparams.augmentation_mode,
            self.hparams.drop_edge_p1,
            self.hparams.drop_feat_p1,
            self.hparams.mu,
            self.hparams.p_lambda,
        )
        transform2 = get_graph_augmentation(
            self.hparams.augmentation_mode,
            self.hparams.drop_edge_p2,
            self.hparams.drop_feat_p2,
            self.hparams.mu,
            self.hparams.p_lambda,
        )

        augmented1 = transform1(batch)
        augmented2 = transform2(batch)

        # forward pass
        q1, y2 = self.forward(
            augmented1.x,
            augmented1.edge_index,
            augmented1.edge_weight,
            augmented2.x,
            augmented2.edge_index,
            augmented2.edge_weight,
        )
        q2, y1 = self.forward(
            augmented2.x,
            augmented2.edge_index,
            augmented2.edge_weight,
            augmented1.x,
            augmented1.edge_index,
            augmented1.edge_weight,
        )

        # compute cosine similarity loss
        loss = self.criterion(q1, y2, q2, y1)

        # optionally add spatial regularization term to loss
        if hasattr(batch, "position") and self.hparams.spatial_regularization_strength > 0:
            coords = batch.position.to(self.device)
            z = self.net.online_encoder(batch.x, batch.edge_index, batch.edge_weight)

            if batch.x.size(0) > 5000:
                node_subset_sz = self.hparams.node_subset_sz
                cell_random_subset_1 = torch.randint(0, z.shape[0], (node_subset_sz,)).to(
                    self.device
                )
                cell_random_subset_2 = torch.randint(0, z.shape[0], (node_subset_sz,)).to(
                    self.device
                )
                z1, z2 = z[cell_random_subset_1], z[cell_random_subset_2]
                c1, c2 = coords[cell_random_subset_1], coords[cell_random_subset_2]
                pdist = torch.nn.PairwiseDistance(p=2)
                z_dists = pdist(z1, z2) / torch.max(pdist(z1, z2))
                sp_dists = pdist(c1, c2) / torch.max(pdist(c1, c2))
                n_items = z_dists.size(0)
            else:
                z_dists = torch.cdist(z, z, p=2) / torch.max(torch.cdist(z, z, p=2))
                sp_dists = torch.cdist(coords, coords, p=2) / torch.max(
                    torch.cdist(coords, coords, p=2)
                )
                n_items = z.size(0) ** 2

            penalty_1 = torch.sum((1.0 - z_dists) * sp_dists) / n_items
            loss += self.hparams.spatial_regularization_strength * penalty_1

        # log metrics
        self.train_loss(loss)
        self.log("train/loss", self.train_loss, on_step=True, on_epoch=True, prog_bar=True)
        current_lr = self.trainer.optimizers[0].param_groups[0]["lr"]
        self.log("train/lr", current_lr, on_step=True, on_epoch=False, prog_bar=True)

        # update target network
        self.net.update_target_network(self.hparams.mm)

        return loss

    def test_step(
        self, batch: Tuple[torch.Tensor, torch.Tensor], batch_idx: int
    ) -> Dict[str, torch.Tensor]:
        # run online encoder
        with torch.no_grad():
            node_embeddings = self.net.online_encoder(batch.x, batch.edge_index, batch.edge_weight)

        # load adata object
        sample_name = batch.sample_name[0]
        file_path = os.path.join(self.hparams.processed_dir, sample_name + ".h5ad")
        adata = sc.read_h5ad(file_path)

        # append cell embeddings to adata object
        cell_embeddings_np = node_embeddings.cpu().numpy()
        adata.obsm["cell_embeddings"] = cell_embeddings_np

        # get ground truth labels
        domain_name = None
        if sample_name.startswith("MERFISH_small"):
            domain_name = "domain"
        elif sample_name.startswith("STARmap"):
            domain_name = "region"
        elif sample_name.startswith("BaristaSeq"):
            domain_name = "layer"
        elif sample_name.startswith("Zhuang"):
            domain_name = "parcellation_division_color"
        ground_truth_labels = adata.obs[domain_name]

        # determine resolution based on number of ground truth labels
        sc.pp.neighbors(adata, use_rep="cell_embeddings")
        resolution = set_leiden_resolution(
            adata, target_num_clusters=ground_truth_labels.nunique()
        )
        # perform leiden clustering
        sc.tl.leiden(adata, resolution=resolution)
        leiden_labels = adata.obs["leiden"]

        # convert ground truth labels and leiden labels to PyTorch tensors
        ground_truth_labels = adata.obs[domain_name].astype("category").cat.codes
        ground_truth_labels = torch.tensor(ground_truth_labels.values, dtype=torch.long)
        leiden_labels = adata.obs["leiden"].astype("category").cat.codes
        leiden_labels = torch.tensor(leiden_labels.values, dtype=torch.long)

        # calculate metrics
        nmi = self.test_nmi(ground_truth_labels, leiden_labels)
        ari = self.test_ars(ground_truth_labels, leiden_labels)
        homogeneity = self.test_homogeneity(ground_truth_labels, leiden_labels)
        completeness = self.test_completeness(ground_truth_labels, leiden_labels)

        # log metrics for each graph
        self.log("test/batch_idx", batch_idx, on_step=True, on_epoch=False, prog_bar=False)
        self.log("test/nmi", nmi, on_step=True, on_epoch=False, prog_bar=False)
        self.log("test/ari", ari, on_step=True, on_epoch=False, prog_bar=False)
        self.log("test/homogeneity", homogeneity, on_step=True, on_epoch=False, prog_bar=False)
        self.log("test/completeness", completeness, on_step=True, on_epoch=False, prog_bar=False)

        # save metrics for aggregation
        self.test_outputs.append(
            {
                "sample_name": sample_name,
                "nmi": nmi,
                "ari": ari,
                "homogeneity": homogeneity,
                "completeness": completeness,
            }
        )

        # save the updated adata file to the logs directory
        # save_dir = os.path.join(self.logger.save_dir, "adata_files")
        # os.makedirs(save_dir, exist_ok=True)
        # adata.write_h5ad(os.path.join(save_dir, f"{sample_name}.h5ad"), compression="gzip")

    def on_test_epoch_end(self) -> None:
        """
        Aggregate metrics at the end of the test epoch.
        """
        # get the logger's save directory
        save_dir = self.logger.log_dir if hasattr(self.logger, "log_dir") else self.logger.save_dir
        if save_dir is None:
            raise ValueError("Logger does not have a valid save directory.")

        # save graph-level metrics to a CSV file
        file_path = os.path.join(save_dir, "test_results.csv")
        with open(file_path, mode="w", newline="") as file:
            writer = csv.DictWriter(
                file, fieldnames=["sample_name", "nmi", "ari", "homogeneity", "completeness"]
            )
            writer.writeheader()
            writer.writerows(self.test_outputs)

        # extract all NMI and ARI scores
        nmi_scores = torch.stack([x["nmi"] for x in self.test_outputs])
        ari_scores = torch.stack([x["ari"] for x in self.test_outputs])
        homogeneity_scores = torch.stack([x["homogeneity"] for x in self.test_outputs])
        completeness_scores = torch.stack([x["completeness"] for x in self.test_outputs])

        # compute mean scores
        mean_nmi = nmi_scores.mean()
        mean_ari = ari_scores.mean()
        mean_homogeneity = homogeneity_scores.mean()
        mean_completeness = completeness_scores.mean()

        # log the mean scores
        self.log("test/nmi_mean", mean_nmi, on_epoch=True, prog_bar=True)
        self.log("test/ari_mean", mean_ari, on_epoch=True, prog_bar=True)
        self.log("test/homogeneity_mean", mean_homogeneity, on_epoch=True, prog_bar=True)
        self.log("test/completeness_mean", mean_completeness, on_epoch=True, prog_bar=True)

        # clear the outputs for the next test run
        self.test_outputs.clear()

    def setup(self, stage: str) -> None:
        """
        Lightning hook that is called at the beginning of fit (train + validate), validate,
        test, or predict.

        This is a good hook when you need to build models dynamically or adjust something about
        them. This hook is called on every process when using DDP.

        Parameters:
        ----------
        stage : str
            Either `"fit"`, `"validate"`, `"test"`, or `"predict"`.
        """
        if self.hparams.compile and stage == "fit":
            self.net = torch.compile(self.net)

    def configure_optimizers(self) -> Dict[str, Any]:
        """
        Choose what optimizers and learning-rate schedulers to use in your optimization.

        Returns:
        -------
        Dict[str, Any]
            A dict containing the configured optimizers and learning-rate schedulers.
        """
        optimizer = self.hparams.optimizer(params=self.trainer.model.parameters())
        if self.hparams.scheduler is not None:
            base_lr = optimizer.param_groups[0]["lr"]
            after_scheduler = self.hparams.scheduler(optimizer=optimizer)
            scheduler = WarmupScheduler(
                optimizer=optimizer,
                base_lr=base_lr,
                warmup_steps=self.hparams.warmup_steps,
                after_scheduler=after_scheduler,
            )
            return {
                "optimizer": optimizer,
                "lr_scheduler": {
                    "scheduler": scheduler,
                    "interval": "step",
                    "frequency": 1,
                },
            }
        return {"optimizer": optimizer}


if __name__ == "__main__":
    _ = BGRLLitModule(None, None, None, None)<|MERGE_RESOLUTION|>--- conflicted
+++ resolved
@@ -16,11 +16,7 @@
 
 from src.utils.clustering_utils import set_leiden_resolution
 from src.utils.graph_augmentations import get_graph_augmentation
-<<<<<<< HEAD
 from src.utils.schedulers import MomentumScheduler, WarmupScheduler
-=======
-from src.utils.schedulers import CosineDecayScheduler
->>>>>>> a98b7e49
 
 # TODO: add CosineSimilarityScheduler as lr and mm scheduler (including warmup steps and so on)
 # TODO: file path to data dir in test step (make as config)
